/*
 *  PicoSoC - A simple example SoC using PicoRV32
 *
 *  Copyright (C) 2017  Claire Xenia Wolf <claire@yosyshq.com>
 *
 *  Permission to use, copy, modify, and/or distribute this software for any
 *  purpose with or without fee is hereby granted, provided that the above
 *  copyright notice and this permission notice appear in all copies.
 *
 *  THE SOFTWARE IS PROVIDED "AS IS" AND THE AUTHOR DISCLAIMS ALL WARRANTIES
 *  WITH REGARD TO THIS SOFTWARE INCLUDING ALL IMPLIED WARRANTIES OF
 *  MERCHANTABILITY AND FITNESS. IN NO EVENT SHALL THE AUTHOR BE LIABLE FOR
 *  ANY SPECIAL, DIRECT, INDIRECT, OR CONSEQUENTIAL DAMAGES OR ANY DAMAGES
 *  WHATSOEVER RESULTING FROM LOSS OF USE, DATA OR PROFITS, WHETHER IN AN
 *  ACTION OF CONTRACT, NEGLIGENCE OR OTHER TORTIOUS ACTION, ARISING OUT OF
 *  OR IN CONNECTION WITH THE USE OR PERFORMANCE OF THIS SOFTWARE.
 *
 */

`timescale 1 ns / 1 ps

//
// Simple SPI flash simulation model
//
// This model samples io input signals 1ns before the SPI clock edge and
// updates output signals 1ns after the SPI clock edge.
//
// Supported commands:
<<<<<<< HEAD
//    AB, B9, FF, 03, BB, EB, ED, 06, 02
=======
//    AB, B9, FF, 03, BB, EB, ED, 06, 02, 32
>>>>>>> 4645e1b7
//
// Well written SPI flash data sheets:
//    Cypress S25FL064L http://www.cypress.com/file/316661/download
//    Cypress S25FL128L http://www.cypress.com/file/316171/download
//
// SPI flash used on iCEBreaker board:
//    https://www.winbond.com/resource-files/w25q128jv%20dtr%20revb%2011042016.pdf
//

module spiflash (
	input csb,
	input clk,
	inout io0, // MOSI
	inout io1, // MISO
	inout io2,
	inout io3
);
	localparam verbose = 0;
	localparam integer latency = 8;

	reg [7:0] buffer;
	integer bitcount = 0;
	integer bytecount = 0;
	integer dummycount = 0;

	reg [7:0] spi_cmd;
	reg [7:0] xip_cmd = 0;
	reg [23:0] spi_addr;

	reg [7:0] spi_in;
	reg [7:0] spi_out;
	reg spi_io_vld;

	reg powered_up = 0;
	reg write_enable = 0;
	reg write_enable_reset = 0;

	localparam [3:0] mode_spi         = 1;
	localparam [3:0] mode_dspi_rd     = 2;
	localparam [3:0] mode_dspi_wr     = 3;
	localparam [3:0] mode_qspi_rd     = 4;
	localparam [3:0] mode_qspi_wr     = 5;
	localparam [3:0] mode_qspi_ddr_rd = 6;
	localparam [3:0] mode_qspi_ddr_wr = 7;

	reg [3:0] mode = 0;
	reg [3:0] next_mode = 0;

	reg io0_oe = 0;
	reg io1_oe = 0;
	reg io2_oe = 0;
	reg io3_oe = 0;

	reg io0_dout = 0;
	reg io1_dout = 0;
	reg io2_dout = 0;
	reg io3_dout = 0;

	assign #1 io0 = io0_oe ? io0_dout : 1'bz;
	assign #1 io1 = io1_oe ? io1_dout : 1'bz;
	assign #1 io2 = io2_oe ? io2_dout : 1'bz;
	assign #1 io3 = io3_oe ? io3_dout : 1'bz;

	wire io0_delayed;
	wire io1_delayed;
	wire io2_delayed;
	wire io3_delayed;

	assign #1 io0_delayed = io0;
	assign #1 io1_delayed = io1;
	assign #1 io2_delayed = io2;
	assign #1 io3_delayed = io3;

	// 16 MB (128Mb) Flash
	reg [7:0] memory [0:16*1024*1024-1];

	reg [1023:0] firmware_file;
	reg result;
	integer i;

	initial begin
		for (i=0;i<=16*1024*1024;i=i+1)
			memory[i] = '0;
		result = $value$plusargs("firmware=%s", firmware_file);
		if (!result)
			firmware_file = "firmware.hex";
		$readmemh(firmware_file, memory);
	end

	task spi_action;
		begin
			spi_in = buffer;

			if (bytecount == 1) begin
				spi_cmd = buffer;

				if (spi_cmd == 8'h ab)
					powered_up = 1;

				if (spi_cmd == 8'h b9)
					powered_up = 0;

				if (spi_cmd == 8'h ff)
					xip_cmd = 0;
				
				if (spi_cmd == 8'h 06)
					write_enable = 1;
			end

			if (powered_up && spi_cmd == 'h 03) begin
				if (bytecount == 2)
					spi_addr[23:16] = buffer;

				if (bytecount == 3)
					spi_addr[15:8] = buffer;

				if (bytecount == 4)
					spi_addr[7:0] = buffer;

				if (bytecount >= 4) begin
					buffer = memory[spi_addr];
					spi_addr = spi_addr + 1;
				end
			end

			if (powered_up && write_enable && spi_cmd == 'h 02) begin
				if (bytecount == 1)
					write_enable_reset = 1;

				if (bytecount == 2)
					spi_addr[23:16] = buffer;

				if (bytecount == 3)
					spi_addr[15:8] = buffer;

				if (bytecount == 4)
					spi_addr[7:0] = buffer;

				if (bytecount >= 5 && bytecount <= 260) begin
					memory[spi_addr] = buffer;
					spi_addr = spi_addr + 1;
				end
			end

			if (powered_up && spi_cmd == 'h bb) begin
				if (bytecount == 1)
					mode = mode_dspi_rd;

				if (bytecount == 2)
					spi_addr[23:16] = buffer;

				if (bytecount == 3)
					spi_addr[15:8] = buffer;

				if (bytecount == 4)
					spi_addr[7:0] = buffer;

				if (bytecount == 5) begin
					xip_cmd = (buffer == 8'h a5) ? spi_cmd : 8'h 00;
					mode = mode_dspi_wr;
					dummycount = latency;
				end

				if (bytecount >= 5) begin
					buffer = memory[spi_addr];
					spi_addr = spi_addr + 1;
				end
			end

			if (powered_up && spi_cmd == 'h eb) begin
				if (bytecount == 1)
					mode = mode_qspi_rd;

				if (bytecount == 2)
					spi_addr[23:16] = buffer;

				if (bytecount == 3)
					spi_addr[15:8] = buffer;

				if (bytecount == 4)
					spi_addr[7:0] = buffer;

				if (bytecount == 5) begin
					xip_cmd = (buffer == 8'h a5) ? spi_cmd : 8'h 00;
					mode = mode_qspi_wr;
					dummycount = latency;
				end

				if (bytecount >= 5) begin
					buffer = memory[spi_addr];
					spi_addr = spi_addr + 1;
				end
			end

			if (powered_up && write_enable && spi_cmd == 'h 32) begin
				if (bytecount == 1)
					write_enable_reset = 1;

				if (bytecount == 2)
					spi_addr[23:16] = buffer;

				if (bytecount == 3)
					spi_addr[15:8] = buffer;

				if (bytecount == 4) begin
					spi_addr[7:0] = buffer;
					mode = mode_qspi_rd;
				end

				if (bytecount >= 5 && bytecount <= 260) begin
					memory[spi_addr] = buffer;
					spi_addr = spi_addr + 1;
				end
			end

			if (powered_up && spi_cmd == 'h ed) begin
				if (bytecount == 1)
					next_mode = mode_qspi_ddr_rd;

				if (bytecount == 2)
					spi_addr[23:16] = buffer;

				if (bytecount == 3)
					spi_addr[15:8] = buffer;

				if (bytecount == 4)
					spi_addr[7:0] = buffer;

				if (bytecount == 5) begin
					xip_cmd = (buffer == 8'h a5) ? spi_cmd : 8'h 00;
					mode = mode_qspi_ddr_wr;
					dummycount = latency;
				end

				if (bytecount >= 5) begin
					buffer = memory[spi_addr];
					spi_addr = spi_addr + 1;
				end
			end

			spi_out = buffer;
			spi_io_vld = 1;

			if (verbose) begin
				if (bytecount == 1)
					$write("<SPI-START>");
				$write("<SPI:%02x:%02x>", spi_in, spi_out);
			end

		end
	endtask

	task ddr_rd_edge;
		begin
			buffer = {buffer, io3_delayed, io2_delayed, io1_delayed, io0_delayed};
			bitcount = bitcount + 4;
			if (bitcount == 8) begin
				bitcount = 0;
				bytecount = bytecount + 1;
				spi_action;
			end
		end
	endtask

	task ddr_wr_edge;
		begin
			io0_oe = 1;
			io1_oe = 1;
			io2_oe = 1;
			io3_oe = 1;

			io0_dout = buffer[4];
			io1_dout = buffer[5];
			io2_dout = buffer[6];
			io3_dout = buffer[7];

			buffer = {buffer, 4'h 0};
			bitcount = bitcount + 4;
			if (bitcount == 8) begin
				bitcount = 0;
				bytecount = bytecount + 1;
				spi_action;
			end
		end
	endtask

	always @(csb) begin
		if (csb) begin
			if (verbose) begin
				$display("");
				$fflush;
			end
			if (write_enable_reset) begin
				write_enable = 0;
				write_enable_reset = 0;
			end
			buffer = 0;
			bitcount = 0;
			bytecount = 0;
			mode = mode_spi;
			io0_oe = 0;
			io1_oe = 0;
			io2_oe = 0;
			io3_oe = 0;
		end else
		if (xip_cmd) begin
			buffer = xip_cmd;
			bitcount = 0;
			bytecount = 1;
			spi_action;
		end
	end

	always @(csb, clk) begin
		spi_io_vld = 0;
		if (!csb && !clk) begin
			if (dummycount > 0) begin
				io0_oe = 0;
				io1_oe = 0;
				io2_oe = 0;
				io3_oe = 0;
			end else
			case (mode)
				mode_spi: begin
					io0_oe = 0;
					io1_oe = 1;
					io2_oe = 0;
					io3_oe = 0;
					io1_dout = buffer[7];
				end
				mode_dspi_rd: begin
					io0_oe = 0;
					io1_oe = 0;
					io2_oe = 0;
					io3_oe = 0;
				end
				mode_dspi_wr: begin
					io0_oe = 1;
					io1_oe = 1;
					io2_oe = 0;
					io3_oe = 0;
					io0_dout = buffer[6];
					io1_dout = buffer[7];
				end
				mode_qspi_rd: begin
					io0_oe = 0;
					io1_oe = 0;
					io2_oe = 0;
					io3_oe = 0;
				end
				mode_qspi_wr: begin
					io0_oe = 1;
					io1_oe = 1;
					io2_oe = 1;
					io3_oe = 1;
					io0_dout = buffer[4];
					io1_dout = buffer[5];
					io2_dout = buffer[6];
					io3_dout = buffer[7];
				end
				mode_qspi_ddr_rd: begin
					ddr_rd_edge;
				end
				mode_qspi_ddr_wr: begin
					ddr_wr_edge;
				end
			endcase
			if (next_mode) begin
				case (next_mode)
					mode_qspi_ddr_rd: begin
						io0_oe = 0;
						io1_oe = 0;
						io2_oe = 0;
						io3_oe = 0;
					end
					mode_qspi_ddr_wr: begin
						io0_oe = 1;
						io1_oe = 1;
						io2_oe = 1;
						io3_oe = 1;
						io0_dout = buffer[4];
						io1_dout = buffer[5];
						io2_dout = buffer[6];
						io3_dout = buffer[7];
					end
				endcase
				mode = next_mode;
				next_mode = 0;
			end
		end
	end

	always @(posedge clk) begin
		if (!csb) begin
			if (dummycount > 0) begin
				dummycount = dummycount - 1;
			end else
			case (mode)
				mode_spi: begin
					buffer = {buffer, io0};
					bitcount = bitcount + 1;
					if (bitcount == 8) begin
						bitcount = 0;
						bytecount = bytecount + 1;
						spi_action;
					end
				end
				mode_dspi_rd, mode_dspi_wr: begin
					buffer = {buffer, io1, io0};
					bitcount = bitcount + 2;
					if (bitcount == 8) begin
						bitcount = 0;
						bytecount = bytecount + 1;
						spi_action;
					end
				end
				mode_qspi_rd, mode_qspi_wr: begin
					buffer = {buffer, io3, io2, io1, io0};
					bitcount = bitcount + 4;
					if (bitcount == 8) begin
						bitcount = 0;
						bytecount = bytecount + 1;
						spi_action;
					end
				end
				mode_qspi_ddr_rd: begin
					ddr_rd_edge;
				end
				mode_qspi_ddr_wr: begin
					ddr_wr_edge;
				end
			endcase
		end
	end
endmodule<|MERGE_RESOLUTION|>--- conflicted
+++ resolved
@@ -26,11 +26,7 @@
 // updates output signals 1ns after the SPI clock edge.
 //
 // Supported commands:
-<<<<<<< HEAD
-//    AB, B9, FF, 03, BB, EB, ED, 06, 02
-=======
 //    AB, B9, FF, 03, BB, EB, ED, 06, 02, 32
->>>>>>> 4645e1b7
 //
 // Well written SPI flash data sheets:
 //    Cypress S25FL064L http://www.cypress.com/file/316661/download
