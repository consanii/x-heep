--- conflicted
+++ resolved
@@ -131,11 +131,6 @@
 
 				if (spi_cmd == 8'h ff)
 					xip_cmd = 0;
-<<<<<<< HEAD
-				
-=======
-
->>>>>>> 12821168
 				if (spi_cmd == 8'h 06)
 					write_enable = 1;
 			end
