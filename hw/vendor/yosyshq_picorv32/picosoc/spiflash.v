/*
 *  PicoSoC - A simple example SoC using PicoRV32
 *
 *  Copyright (C) 2017  Claire Xenia Wolf <claire@yosyshq.com>
 *
 *  Permission to use, copy, modify, and/or distribute this software for any
 *  purpose with or without fee is hereby granted, provided that the above
 *  copyright notice and this permission notice appear in all copies.
 *
 *  THE SOFTWARE IS PROVIDED "AS IS" AND THE AUTHOR DISCLAIMS ALL WARRANTIES
 *  WITH REGARD TO THIS SOFTWARE INCLUDING ALL IMPLIED WARRANTIES OF
 *  MERCHANTABILITY AND FITNESS. IN NO EVENT SHALL THE AUTHOR BE LIABLE FOR
 *  ANY SPECIAL, DIRECT, INDIRECT, OR CONSEQUENTIAL DAMAGES OR ANY DAMAGES
 *  WHATSOEVER RESULTING FROM LOSS OF USE, DATA OR PROFITS, WHETHER IN AN
 *  ACTION OF CONTRACT, NEGLIGENCE OR OTHER TORTIOUS ACTION, ARISING OUT OF
 *  OR IN CONNECTION WITH THE USE OR PERFORMANCE OF THIS SOFTWARE.
 *
 */

`timescale 1 ns / 1 ps

//
// Simple SPI flash simulation model
//
// This model samples io input signals 1ns before the SPI clock edge and
// updates output signals 1ns after the SPI clock edge.
//
// Supported commands:
<<<<<<< HEAD
//    AB, B9, FF, 03, BB, EB, ED, 06, 02
=======
//    AB, B9, FF, 03, BB, EB, ED, 06, 02, 32
>>>>>>> deabcdf9
//
// Well written SPI flash data sheets:
//    Cypress S25FL064L http://www.cypress.com/file/316661/download
//    Cypress S25FL128L http://www.cypress.com/file/316171/download
//
// SPI flash used on iCEBreaker board:
//    https://www.winbond.com/resource-files/w25q128jv%20dtr%20revb%2011042016.pdf
//

module spiflash (
	input csb,
	input clk,
	inout io0, // MOSI
	inout io1, // MISO
	inout io2,
	inout io3
);
	localparam verbose = 0;
	localparam integer latency = 8;

	reg [7:0] buffer;
	integer bitcount = 0;
	integer bytecount = 0;
	integer dummycount = 0;

	reg [7:0] spi_cmd;
	reg [7:0] xip_cmd = 0;
	reg [23:0] spi_addr;

	reg [7:0] spi_in;
	reg [7:0] spi_out;
	reg spi_io_vld;

	reg powered_up = 0;
	reg write_enable = 0;
	reg write_enable_reset = 0;

	localparam [3:0] mode_spi         = 1;
	localparam [3:0] mode_dspi_rd     = 2;
	localparam [3:0] mode_dspi_wr     = 3;
	localparam [3:0] mode_qspi_rd     = 4;
	localparam [3:0] mode_qspi_wr     = 5;
	localparam [3:0] mode_qspi_ddr_rd = 6;
	localparam [3:0] mode_qspi_ddr_wr = 7;

	reg [3:0] mode = 0;
	reg [3:0] next_mode = 0;

	reg io0_oe = 0;
	reg io1_oe = 0;
	reg io2_oe = 0;
	reg io3_oe = 0;

	reg io0_dout = 0;
	reg io1_dout = 0;
	reg io2_dout = 0;
	reg io3_dout = 0;

	assign #1 io0 = io0_oe ? io0_dout : 1'bz;
	assign #1 io1 = io1_oe ? io1_dout : 1'bz;
	assign #1 io2 = io2_oe ? io2_dout : 1'bz;
	assign #1 io3 = io3_oe ? io3_dout : 1'bz;

	wire io0_delayed;
	wire io1_delayed;
	wire io2_delayed;
	wire io3_delayed;

	assign #1 io0_delayed = io0;
	assign #1 io1_delayed = io1;
	assign #1 io2_delayed = io2;
	assign #1 io3_delayed = io3;

	// 16 MB (128Mb) Flash
	reg [7:0] memory [0:16*1024*1024-1];

	reg [1023:0] firmware_file;
	reg result;
	integer i;

	initial begin
		for (i=0;i<=16*1024*1024;i=i+1)
			memory[i] = '0;
		result = $value$plusargs("firmware=%s", firmware_file);
		if (!result)
			firmware_file = "firmware.hex";
		$readmemh(firmware_file, memory);
	end

	task spi_action;
		begin
			spi_in = buffer;

			if (bytecount == 1) begin
				spi_cmd = buffer;

				if (spi_cmd == 8'h ab)
					powered_up = 1;

				if (spi_cmd == 8'h b9)
					powered_up = 0;

				if (spi_cmd == 8'h ff)
					xip_cmd = 0;
<<<<<<< HEAD
				
=======

>>>>>>> deabcdf9
				if (spi_cmd == 8'h 06)
					write_enable = 1;
			end

			if (powered_up && spi_cmd == 'h 03) begin
				if (bytecount == 2)
					spi_addr[23:16] = buffer;

				if (bytecount == 3)
					spi_addr[15:8] = buffer;

				if (bytecount == 4)
					spi_addr[7:0] = buffer;

				if (bytecount >= 4) begin
					buffer = memory[spi_addr];
					spi_addr = spi_addr + 1;
				end
			end

			if (powered_up && write_enable && spi_cmd == 'h 02) begin
				if (bytecount == 1)
					write_enable_reset = 1;

				if (bytecount == 2)
					spi_addr[23:16] = buffer;

				if (bytecount == 3)
					spi_addr[15:8] = buffer;

				if (bytecount == 4)
					spi_addr[7:0] = buffer;

				if (bytecount >= 5 && bytecount <= 260) begin
					memory[spi_addr] = buffer;
					spi_addr = spi_addr + 1;
				end
			end

			if (powered_up && spi_cmd == 'h bb) begin
				if (bytecount == 1)
					mode = mode_dspi_rd;

				if (bytecount == 2)
					spi_addr[23:16] = buffer;

				if (bytecount == 3)
					spi_addr[15:8] = buffer;

				if (bytecount == 4)
					spi_addr[7:0] = buffer;

				if (bytecount == 5) begin
					xip_cmd = (buffer == 8'h a5) ? spi_cmd : 8'h 00;
					mode = mode_dspi_wr;
					dummycount = latency;
				end

				if (bytecount >= 5) begin
					buffer = memory[spi_addr];
					spi_addr = spi_addr + 1;
				end
			end

			if (powered_up && spi_cmd == 'h eb) begin
				if (bytecount == 1)
					mode = mode_qspi_rd;

				if (bytecount == 2)
					spi_addr[23:16] = buffer;

				if (bytecount == 3)
					spi_addr[15:8] = buffer;

				if (bytecount == 4)
					spi_addr[7:0] = buffer;

				if (bytecount == 5) begin
					xip_cmd = (buffer == 8'h a5) ? spi_cmd : 8'h 00;
					mode = mode_qspi_wr;
					dummycount = latency;
				end

				if (bytecount >= 5) begin
					buffer = memory[spi_addr];
					spi_addr = spi_addr + 1;
				end
			end

			if (powered_up && write_enable && spi_cmd == 'h 32) begin
				if (bytecount == 1)
					write_enable_reset = 1;

				if (bytecount == 2)
					spi_addr[23:16] = buffer;

				if (bytecount == 3)
					spi_addr[15:8] = buffer;

				if (bytecount == 4) begin
					spi_addr[7:0] = buffer;
					mode = mode_qspi_rd;
				end

				if (bytecount >= 5 && bytecount <= 260) begin
					memory[spi_addr] = buffer;
					spi_addr = spi_addr + 1;
				end
			end

			if (powered_up && spi_cmd == 'h ed) begin
				if (bytecount == 1)
					next_mode = mode_qspi_ddr_rd;

				if (bytecount == 2)
					spi_addr[23:16] = buffer;

				if (bytecount == 3)
					spi_addr[15:8] = buffer;

				if (bytecount == 4)
					spi_addr[7:0] = buffer;

				if (bytecount == 5) begin
					xip_cmd = (buffer == 8'h a5) ? spi_cmd : 8'h 00;
					mode = mode_qspi_ddr_wr;
					dummycount = latency;
				end

				if (bytecount >= 5) begin
					buffer = memory[spi_addr];
					spi_addr = spi_addr + 1;
				end
			end

			spi_out = buffer;
			spi_io_vld = 1;

			if (verbose) begin
				if (bytecount == 1)
					$write("<SPI-START>");
				$write("<SPI:%02x:%02x>", spi_in, spi_out);
			end

		end
	endtask

	task ddr_rd_edge;
		begin
			buffer = {buffer, io3_delayed, io2_delayed, io1_delayed, io0_delayed};
			bitcount = bitcount + 4;
			if (bitcount == 8) begin
				bitcount = 0;
				bytecount = bytecount + 1;
				spi_action;
			end
		end
	endtask

	task ddr_wr_edge;
		begin
			io0_oe = 1;
			io1_oe = 1;
			io2_oe = 1;
			io3_oe = 1;

			io0_dout = buffer[4];
			io1_dout = buffer[5];
			io2_dout = buffer[6];
			io3_dout = buffer[7];

			buffer = {buffer, 4'h 0};
			bitcount = bitcount + 4;
			if (bitcount == 8) begin
				bitcount = 0;
				bytecount = bytecount + 1;
				spi_action;
			end
		end
	endtask

	always @(csb) begin
		if (csb) begin
			if (verbose) begin
				$display("");
				$fflush;
			end
			if (write_enable_reset) begin
				write_enable = 0;
				write_enable_reset = 0;
			end
			buffer = 0;
			bitcount = 0;
			bytecount = 0;
			mode = mode_spi;
			io0_oe = 0;
			io1_oe = 0;
			io2_oe = 0;
			io3_oe = 0;
		end else
		if (xip_cmd) begin
			buffer = xip_cmd;
			bitcount = 0;
			bytecount = 1;
			spi_action;
		end
	end

	always @(csb, clk) begin
		spi_io_vld = 0;
		if (!csb && !clk) begin
			if (dummycount > 0) begin
				io0_oe = 0;
				io1_oe = 0;
				io2_oe = 0;
				io3_oe = 0;
			end else
			case (mode)
				mode_spi: begin
					io0_oe = 0;
					io1_oe = 1;
					io2_oe = 0;
					io3_oe = 0;
					io1_dout = buffer[7];
				end
				mode_dspi_rd: begin
					io0_oe = 0;
					io1_oe = 0;
					io2_oe = 0;
					io3_oe = 0;
				end
				mode_dspi_wr: begin
					io0_oe = 1;
					io1_oe = 1;
					io2_oe = 0;
					io3_oe = 0;
					io0_dout = buffer[6];
					io1_dout = buffer[7];
				end
				mode_qspi_rd: begin
					io0_oe = 0;
					io1_oe = 0;
					io2_oe = 0;
					io3_oe = 0;
				end
				mode_qspi_wr: begin
					io0_oe = 1;
					io1_oe = 1;
					io2_oe = 1;
					io3_oe = 1;
					io0_dout = buffer[4];
					io1_dout = buffer[5];
					io2_dout = buffer[6];
					io3_dout = buffer[7];
				end
				mode_qspi_ddr_rd: begin
					ddr_rd_edge;
				end
				mode_qspi_ddr_wr: begin
					ddr_wr_edge;
				end
			endcase
			if (next_mode) begin
				case (next_mode)
					mode_qspi_ddr_rd: begin
						io0_oe = 0;
						io1_oe = 0;
						io2_oe = 0;
						io3_oe = 0;
					end
					mode_qspi_ddr_wr: begin
						io0_oe = 1;
						io1_oe = 1;
						io2_oe = 1;
						io3_oe = 1;
						io0_dout = buffer[4];
						io1_dout = buffer[5];
						io2_dout = buffer[6];
						io3_dout = buffer[7];
					end
				endcase
				mode = next_mode;
				next_mode = 0;
			end
		end
	end

	always @(posedge clk) begin
		if (!csb) begin
			if (dummycount > 0) begin
				dummycount = dummycount - 1;
			end else
			case (mode)
				mode_spi: begin
					buffer = {buffer, io0};
					bitcount = bitcount + 1;
					if (bitcount == 8) begin
						bitcount = 0;
						bytecount = bytecount + 1;
						spi_action;
					end
				end
				mode_dspi_rd, mode_dspi_wr: begin
					buffer = {buffer, io1, io0};
					bitcount = bitcount + 2;
					if (bitcount == 8) begin
						bitcount = 0;
						bytecount = bytecount + 1;
						spi_action;
					end
				end
				mode_qspi_rd, mode_qspi_wr: begin
					buffer = {buffer, io3, io2, io1, io0};
					bitcount = bitcount + 4;
					if (bitcount == 8) begin
						bitcount = 0;
						bytecount = bytecount + 1;
						spi_action;
					end
				end
				mode_qspi_ddr_rd: begin
					ddr_rd_edge;
				end
				mode_qspi_ddr_wr: begin
					ddr_wr_edge;
				end
			endcase
		end
	end
endmodule<|MERGE_RESOLUTION|>--- conflicted
+++ resolved
@@ -26,11 +26,7 @@
 // updates output signals 1ns after the SPI clock edge.
 //
 // Supported commands:
-<<<<<<< HEAD
-//    AB, B9, FF, 03, BB, EB, ED, 06, 02
-=======
 //    AB, B9, FF, 03, BB, EB, ED, 06, 02, 32
->>>>>>> deabcdf9
 //
 // Well written SPI flash data sheets:
 //    Cypress S25FL064L http://www.cypress.com/file/316661/download
@@ -135,11 +131,7 @@
 
 				if (spi_cmd == 8'h ff)
 					xip_cmd = 0;
-<<<<<<< HEAD
-				
-=======
-
->>>>>>> deabcdf9
+
 				if (spi_cmd == 8'h 06)
 					write_enable = 1;
 			end
